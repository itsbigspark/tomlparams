"""
Utils
=====
"""

import warnings
from typing import Any, Generator, NoReturn

import tomli


class TOMLParamsError(Exception):
    pass


def error(*msg: str) -> NoReturn:
    raise TOMLParamsError(msg)


def warn(*msg: str) -> None:
<<<<<<< HEAD
    warnings.warn(message=' '.join(msg))
=======
    warnings.warn(" ".join(msg))

>>>>>>> e00274e1


def load_toml(path: str) -> dict[str, Any]:
    """Protected TOML load using tomli that reports what the file was if
    parsing fails (and then re-raises the exception)."""
    with open(path, 'rb') as f:
        return tomli.load(f)


def concatenate_keys(
    d: dict[str, Any], sep: str = '.'
) -> Generator[tuple[str, Any], None, None]:
    """Concatenate keys in a nested dict, e.g.:

    >>> d = {'a': {'b': 1, 'c': 2}, 'd': 3}
            >>> dict(concat_keys(d))
            {'a.b': 1, 'a.c': 2, 'd': 3}
    Args:
        d: dict
        sep: separator between keys
    Returns:
        generator of (key, value) pairs
    """
    for key1, value1 in d.items():
        if isinstance(value1, dict):
            for key2, value2 in dict(
                concatenate_keys(value1, sep=sep)
            ).items():
                yield key1 + sep + key2, value2
        else:
            yield key1, value1


def concatenate_keys_with_list(
    d: dict[str, Any], sep: str = '.'
) -> Generator[tuple[str, Any], None, None]:
    """Concatenate keys in a nested dict, e.g.:

    >>> d = {'a': {'b': 1, 'c': 2}, 'd': 3}
            >>> dict(concat_keys(d))
            {'a.b': 1, 'a.c': 2, 'd': 3}
    Special when values is a list:
            >>> d = {'a': {'b': 1, 'c': 2}, 'd': [3, {'e': 4}]}
            >>> dict(concat_keys(d))
            {'a.b': 1, 'a.c': 2, 'd.0': 3, 'd.1.e': 4}
    Args:
        d: dict
        sep: separator between keys
    Returns:
        generator of (key, value) pairs
    """
    for key1, value1 in d.items():
        if isinstance(value1, dict):
            for key2, value2 in dict(
                concatenate_keys_with_list(value1, sep=sep)
            ).items():
                yield key1 + sep + key2, value2
        elif isinstance(value1, list):
            for list_index, list_item in enumerate(value1):
                if isinstance(list_item, dict):
                    for key3, value3 in concatenate_keys_with_list(
                        list_item, sep=sep
                    ):
                        yield f'{key1}{sep}{list_index}{sep}{key3}', value3
                else:
                    yield f'{key1}{sep}{list_index}', list_item
        else:
            yield key1, value1<|MERGE_RESOLUTION|>--- conflicted
+++ resolved
@@ -18,12 +18,11 @@
 
 
 def warn(*msg: str) -> None:
-<<<<<<< HEAD
-    warnings.warn(message=' '.join(msg))
-=======
     warnings.warn(" ".join(msg))
 
->>>>>>> e00274e1
+
+def nvl(v, default):
+    return default if v is None else v
 
 
 def load_toml(path: str) -> dict[str, Any]:
